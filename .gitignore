--- conflicted
+++ resolved
@@ -31,9 +31,7 @@
 
 ### VS Code ###
 .vscode/
-<<<<<<< HEAD
 .env
-=======
 .code-workspace
 
 ### Eclipse ###
@@ -55,5 +53,4 @@
 .sts4-cache
 
 ### OS X ###
-.DS_Store
->>>>>>> c18524a7
+.DS_Store