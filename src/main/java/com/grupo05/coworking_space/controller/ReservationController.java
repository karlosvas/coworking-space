package com.grupo05.coworking_space.controller;

import java.util.List;

import com.grupo05.coworking_space.dto.RequestReservationDTO;
import com.grupo05.coworking_space.enums.ApiError;
import com.grupo05.coworking_space.exception.RequestException;
import org.springframework.http.MediaType;
import org.springframework.http.ResponseEntity;
import org.springframework.web.bind.annotation.DeleteMapping;
import org.springframework.web.bind.annotation.GetMapping;
import org.springframework.web.bind.annotation.PathVariable;
import org.springframework.web.bind.annotation.PostMapping;
import org.springframework.web.bind.annotation.PutMapping;
import org.springframework.web.bind.annotation.RequestBody;
import org.springframework.web.bind.annotation.RequestMapping;
import org.springframework.web.bind.annotation.RestController;

import com.grupo05.coworking_space.annotations.SwaggerApiResponses;
import com.grupo05.coworking_space.dto.ReservationDTO;
import com.grupo05.coworking_space.enums.ApiSuccess;
import com.grupo05.coworking_space.service.ReservationService;
import com.grupo05.coworking_space.utils.DataResponse;
import com.grupo05.coworking_space.utils.ResponseHandler;
<<<<<<< HEAD
import com.grupo05.coworking_space.utils.SwaggerExamples;
=======
>>>>>>> e40b595e

import io.swagger.v3.oas.annotations.Operation;
import io.swagger.v3.oas.annotations.media.Content;
import io.swagger.v3.oas.annotations.media.ExampleObject;
import io.swagger.v3.oas.annotations.media.Schema;
import io.swagger.v3.oas.annotations.responses.ApiResponse;
import io.swagger.v3.oas.annotations.responses.ApiResponses;
import io.swagger.v3.oas.annotations.tags.Tag;
import org.springframework.format.annotation.DateTimeFormat;
import org.springframework.web.bind.annotation.*;

import java.time.LocalDateTime;

/**
 * Esta clase define los endpoints para gestionar las reservas, mas informacion en swagger
 * en la url localhost:8080/api/swagger-ui.html
 * @RestController para indicar que es un controlador de Spring
 * @RequestMapping para indicar la ruta de acceso a los endpoints
 * @Tag para documentar el controlador
 */
@RestController
@RequestMapping(value = "/reservations", produces = MediaType.APPLICATION_JSON_VALUE)
@Tag(name = "Reservation", description = "Enpoints para gestionar las reservas")
public class ReservationController {

	/**
	 * Servicio de reservas
	 * @Operation para documentar el endpoint
	 * @SwaggerApiResponses para documentar las respuestas de error la API
	 * @ApiResponses para documentar una respuestas de la API
	 * @ApiResponse para documentar una respuesta de la API
	 * @Content para documentar el tipo de contenido de la respuesta
	 * @Schema para documentar el esquema de la respuesta
	 *
	 * @param reservationService servicio de reservas
	 */
	private final ReservationService reservationService;

	public ReservationController(ReservationService service) {
		this.reservationService = service;
	}

	/**
     * Obtiene todas las reservas existentes.
     *
     * @return ResponseEntity con la lista de reservas o mensaje de no contenido
     * @GetMapping Mapea solicitudes HTTP GET a este método
     */
	@Operation(summary = "Obtener todas las reservas", description = "Devuelve una lista con todas las reservas de tipo ReservationDTO")
	@SwaggerApiResponses
	@ApiResponses(value = {
			@ApiResponse(responseCode = "200", description = "Lista de reservas",
			content = @Content(mediaType = "application/json", schema = @Schema(implementation = DataResponse.class))),
			@ApiResponse(responseCode = "204", description = "No hay ninguna reserva",
			content = @Content)
	})
	@GetMapping
	public ResponseEntity<DataResponse> findAllReservations() {
		List<ReservationDTO> allReserves = reservationService.findAllReservations();

		if (allReserves.isEmpty())
			return ResponseHandler.handleApiResponse(ApiSuccess.RESOURCE_NO_CONTENT, allReserves);

		return ResponseHandler.handleApiResponse(ApiSuccess.RESOURCE_RETRIEVED, allReserves);
	}

	 /**
     * Busca una reserva por su identificador único.
     *
     * @param id ID de la reserva a buscar
     * @return ResponseEntity con la reserva encontrada
     * @PathVariable Vincula el parámetro de la URL al parámetro del método
     * @GetMapping Mapea solicitudes HTTP GET a este método, con una variable en la ruta
     */
	@Operation(summary = "Obtener reserva por id", description = "Devuelve una reserva por su ID")
	@SwaggerApiResponses
	@ApiResponse(responseCode = "200", description = "Reserva encontrada",
	content = @Content(mediaType = "application/json", schema = @Schema(implementation = DataResponse.class)))
	@GetMapping("/{id}")
	public ResponseEntity<DataResponse> findReservationById(@PathVariable("id") int id) {
		ReservationDTO foundReservation = reservationService.findReservationByID(id);
		return ResponseHandler.handleApiResponse(ApiSuccess.RESOURCE_RETRIEVED, foundReservation);
	}

	/**
     * Crea una nueva reserva.
     *
     * @param requestReservationDTO DTO con la información de la reserva a crear
     * @return ResponseEntity con la reserva creada
     * @throws RequestException si la fecha ya está ocupada
     * @RequestBody Vincula el cuerpo de la solicitud HTTP al parámetro del método
     * @PostMapping Mapea solicitudes HTTP POST a este método
     */
	@Operation(summary = "Crear reserva", description = "Crea una nueva reserva con la informacion enviada, los FK deven ser valores existentes en la base de datos")
	@SwaggerApiResponses
	@ApiResponse(responseCode = "201", description = "Reserva creada",
			content = @Content(mediaType = "application/json", 
			schema = @Schema(implementation = DataResponse.class),
			examples = { @ExampleObject(value = SwaggerExamples.DataResponseExamples.CREATED_EXAMPLE) }))
	@PostMapping
	public ResponseEntity<DataResponse> createReservation(@RequestBody RequestReservationDTO requestReservationDTO) {
		ReservationDTO createdReservation = reservationService.createReservation(requestReservationDTO);
		return ResponseHandler.handleApiResponse(ApiSuccess.RESOURCE_CREATED, createdReservation);
	}

	/**
     * Actualiza una reserva existente.
     *
     * @param id ID de la reserva a actualizar
     * @param reservation DTO con la nueva información
     * @return ResponseEntity con la reserva actualizada
     * @PutMapping Mapea solicitudes HTTP PUT a este método
     */
	@Operation(summary = "Actualizar reserva", description = "Actualiza una reserva con la informacion enviada")
	@SwaggerApiResponses
	@ApiResponse(responseCode = "200", description = "Reserva actualizada",
	content = @Content(mediaType = "application/json", schema = @Schema(implementation = DataResponse.class)))
	@PutMapping("/{id}")
	public ResponseEntity<DataResponse> updateReservation(@PathVariable("id") int id,
			@RequestBody ReservationDTO reservation) {
		ReservationDTO updatedReservation = reservationService.updateResevation(reservation, id);
		return ResponseHandler.handleApiResponse(ApiSuccess.RESOURCE_UPDATED, updatedReservation);
	}

	/**
<<<<<<< HEAD
=======
     * Elimina una reserva por su ID.
     *
     * @param id ID de la reserva a eliminar
     * @return ResponseEntity con mensaje de éxito
     * @DeleteMapping Mapea solicitudes HTTP DELETE a este método
     */
	@Operation(summary = "Eliminar reserva", description = "Elimina una reserva por su ID")
	@SwaggerApiResponses
	@ApiResponse(responseCode = "204", description = "Reserva eliminada", content = @Content)
	@DeleteMapping("/{id}")
	public ResponseEntity<DataResponse> deleteRoom(@PathVariable("id") int id) {
		reservationService.deleteReservation(id);
		return ResponseHandler.handleApiResponse(ApiSuccess.RESOURCE_REMOVED, null);
	}

	/**
>>>>>>> e40b595e
     * Busca reservas entre un rango de fechas.
     *
     * @param dateInit Fecha de inicio (opcional, por defecto 1 año atrás)
     * @param dateEnd Fecha final (opcional, por defecto 1 año adelante)
     * @return ResponseEntity con la lista de reservas encontradas
     * @throws IllegalArgumentException si la fecha inicial es posterior a la final
     * @RequestParam Vincula los parámetros de consulta de la URL a los parámetros del método
     * @GetMapping Mapea solicitudes HTTP GET a este método, en la ruta /filters
     * @DateTimeFormat Define el formato de la fecha recibida
     */
	@Operation(summary = "Obtener reservas entre fechas", description = "Devuelve una lista con todas las reservas entre dos fechas")
	@SwaggerApiResponses
	@ApiResponse(responseCode = "200", description = "Lista de reservas entre fechas",
	content = @Content(mediaType = "application/json", schema = @Schema(implementation = DataResponse.class)))
	@GetMapping("/filters")
	public ResponseEntity<DataResponse> findReservationsBetweenDates(
			@RequestParam(required = false) @DateTimeFormat(iso = DateTimeFormat.ISO.DATE) LocalDateTime dateInit,
			@RequestParam(required = false) @DateTimeFormat(iso = DateTimeFormat.ISO.DATE) LocalDateTime dateEnd) {
		LocalDateTime defaultDateInit = LocalDateTime.now().minusYears(1);
		LocalDateTime defaultDateEnd = LocalDateTime.now().plusYears(1);

		LocalDateTime start = dateInit != null ? dateInit : defaultDateInit;
		LocalDateTime end = dateEnd != null ? dateEnd : defaultDateEnd;

		if (start.isAfter(end)) {
			throw new IllegalArgumentException("La fecha inicial no puede ser posterior a la fecha final");
		}

		List<ReservationDTO> allReserves = reservationService.findReservationsBetweenDates(start, end);

		if (allReserves.isEmpty())
			return ResponseHandler.handleApiResponse(ApiSuccess.RESOURCE_NO_CONTENT, allReserves);

		return ResponseHandler.handleApiResponse(ApiSuccess.RESOURCE_RETRIEVED, allReserves);
	}

	/**
     * Elimina una reserva por su ID.
     * 
     * @param id ID de la reserva a eliminar
     * @return ResponseEntity con mensaje de éxito
     * @DeleteMapping Mapea solicitudes HTTP DELETE a este método
     */
	@Operation(summary = "Eliminar reserva", description = "Elimina una reserva por su ID")
	@SwaggerApiResponses
	@ApiResponse(responseCode = "204", description = "Reserva eliminada", content = @Content)
	@DeleteMapping("/{id}")
	public ResponseEntity<DataResponse> deleteReservation(@PathVariable("id") int id) {
		reservationService.deleteReservation(id);
		return ResponseHandler.handleApiResponse(ApiSuccess.RESOURCE_REMOVED, null);
	}

	/**
	 * Elimina todas las reservas existentes de un usuario
	 * 
	 * @return ResponseEntity con mensaje de éxito
	 * @DeleteMapping Mapea solicitudes HTTP DELETE a este método
	 */
	@Operation(summary = "Eliminar todas las reservas de un usuario", description = "Elimina todas las reservas de un usuario pasandole el ID de este")
	@SwaggerApiResponses
	@ApiResponse(responseCode = "204", description = "Reservas eliminadas", content = @Content)
	@DeleteMapping("/user/{id}")
	public ResponseEntity<DataResponse> deleteAllReservationsByUser(@PathVariable("id") int id) {
		reservationService.deleteAllReservationsByUser(id);
		return ResponseHandler.handleApiResponse(ApiSuccess.RESOURCE_REMOVED, null);
	}
}<|MERGE_RESOLUTION|>--- conflicted
+++ resolved
@@ -22,10 +22,7 @@
 import com.grupo05.coworking_space.service.ReservationService;
 import com.grupo05.coworking_space.utils.DataResponse;
 import com.grupo05.coworking_space.utils.ResponseHandler;
-<<<<<<< HEAD
 import com.grupo05.coworking_space.utils.SwaggerExamples;
-=======
->>>>>>> e40b595e
 
 import io.swagger.v3.oas.annotations.Operation;
 import io.swagger.v3.oas.annotations.media.Content;
@@ -151,25 +148,6 @@
 	}
 
 	/**
-<<<<<<< HEAD
-=======
-     * Elimina una reserva por su ID.
-     *
-     * @param id ID de la reserva a eliminar
-     * @return ResponseEntity con mensaje de éxito
-     * @DeleteMapping Mapea solicitudes HTTP DELETE a este método
-     */
-	@Operation(summary = "Eliminar reserva", description = "Elimina una reserva por su ID")
-	@SwaggerApiResponses
-	@ApiResponse(responseCode = "204", description = "Reserva eliminada", content = @Content)
-	@DeleteMapping("/{id}")
-	public ResponseEntity<DataResponse> deleteRoom(@PathVariable("id") int id) {
-		reservationService.deleteReservation(id);
-		return ResponseHandler.handleApiResponse(ApiSuccess.RESOURCE_REMOVED, null);
-	}
-
-	/**
->>>>>>> e40b595e
      * Busca reservas entre un rango de fechas.
      *
      * @param dateInit Fecha de inicio (opcional, por defecto 1 año atrás)
